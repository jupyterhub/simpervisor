# This is a GitHub workflow defining a set of jobs with a set of steps.
# ref: https://docs.github.com/en/actions/using-workflows/workflow-syntax-for-github-actions
#
name: Test

on:
  pull_request:
    paths-ignore:
      - "docs/**"
      - "**.md"
      - ".github/workflows/*"
      - "!.github/workflows/test.yaml"
  push:
    paths-ignore:
      - "docs/**"
      - "**.md"
      - ".github/workflows/*"
      - "!.github/workflows/test.yaml"
    branches-ignore:
      - "dependabot/**"
      - "pre-commit-ci-update-config"
    tags:
      - "**"
  workflow_dispatch:

jobs:
  pytest:
    strategy:
      fail-fast: false
      matrix:
<<<<<<< HEAD
        os: [ubuntu-22.04, windows-2022]
        python-version: ["3.7", "3.8", "3.9", "3.10", "3.11"]
    runs-on: ${{ matrix.os }}
=======
        include:
          - python-version: "3.8"
          - python-version: "3.9"
          - python-version: "3.10"
          - python-version: "3.11"

>>>>>>> 425c81f5
    steps:
      - uses: actions/checkout@v3
      - uses: actions/setup-python@v4
        with:
          python-version: "${{ matrix.python-version }}"

      - run: pip install ".[test]"

      - run: pytest --cov=simpervisor

      # GitHub action reference: https://github.com/codecov/codecov-action
      - uses: codecov/codecov-action@v3<|MERGE_RESOLUTION|>--- conflicted
+++ resolved
@@ -28,18 +28,9 @@
     strategy:
       fail-fast: false
       matrix:
-<<<<<<< HEAD
         os: [ubuntu-22.04, windows-2022]
-        python-version: ["3.7", "3.8", "3.9", "3.10", "3.11"]
+        python-version: ["3.8", "3.9", "3.10", "3.11"]
     runs-on: ${{ matrix.os }}
-=======
-        include:
-          - python-version: "3.8"
-          - python-version: "3.9"
-          - python-version: "3.10"
-          - python-version: "3.11"
-
->>>>>>> 425c81f5
     steps:
       - uses: actions/checkout@v3
       - uses: actions/setup-python@v4
